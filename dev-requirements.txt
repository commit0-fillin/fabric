--- conflicted
+++ resolved
@@ -3,11 +3,7 @@
 paramiko>=3.0
 invoke>=2.0
 # Invocations for common project tasks
-<<<<<<< HEAD
-invocations>=3.1.0
-=======
 invocations>=3.2.0
->>>>>>> 6ccbc11f
 # pytest-relaxed for test organization, display etc tweaks
 pytest-relaxed>=2
 # pytest-cov for coverage
